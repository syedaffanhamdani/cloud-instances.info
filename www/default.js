var current_cost_duration = null;

function change_cost(duration) {
  // update menu text
  var first = duration.charAt(0).toUpperCase();
  var text = first + duration.substr(1);
  $("#cost-dropdown .dropdown-toggle .text").text("Cost: "+text);

  // update selected menu option
  $('#cost-dropdown li a').each(function(i, e) {
    e = $(e);
    if (e.attr('duration') == duration) {
      e.parent().addClass('active');
    } else {
      e.parent().removeClass('active');
    }
  });

  var hour_multipliers = {
    "hourly": 1,
    "daily": 24,
    "weekly": (7*24),
    "monthly": (24*30),
    "yearly": (365*24)
  };
  var multiplier = hour_multipliers[duration];
  var per_time;
  $.each($("td.cost"), function(i, elem) {
    elem = $(elem);
    per_time = elem.attr("hour_cost");
    per_time = (per_time * multiplier).toFixed(2);
    elem.text("$" + per_time + " " + duration);
  });

  current_cost_duration = duration;
}

function setup_column_toggle() {
  // get column headings, add to filter button
  $.each($("#data thead tr th"), function(i, elem) {
    $("#filter-dropdown ul").append(
      $('<li>', {class: "active"}).append(
        $('<a>', {href: "javascript:;"})
          .text($(elem).text())
          .click(function(e) {
            toggle_column(i);
            $(this).parent().toggleClass("active");
            $(this).blur(); // prevent focus style from sticking in Firefox
            e.stopPropagation(); // keep dropdown menu open
          })
      )
    );
  });
}

$(function() {
  $(document).ready(function() {
    $('#data').dataTable({
      "bPaginate": false,
      "bInfo": false,
      "aoColumnDefs": [
        {
          "aTargets": ["memory", "computeunits", "storage", "ioperf"],
          "sType": "span-sort"
        }
      ],
      "fnDrawCallback": function() {
        // Whenever the table is drawn, update the costs. This is necessary
        // because the cost duration may have changed while a filter was being
        // used and so some rows will need updating.
        change_cost(current_cost_duration);
      }
    });
  });

  $.extend($.fn.dataTableExt.oStdClasses, {
    "sWrapper": "dataTables_wrapper form-inline"
  });

  change_cost('hourly');

<<<<<<< HEAD
  setup_column_toggle();
=======
  column_toggle_setup();
  
  $('abbr').tooltip({ 
    placement: function(tt, el) { 
      return (this.$element.parents('thead').length) ? 'top' : 'right';
    }
  });
>>>>>>> 267526c9
});

$("#cost-dropdown li").bind("click", function(e) {
  change_cost(e.target.getAttribute("duration"));
});

// sorting for colums with more complex data
// http://datatables.net/plug-ins/sorting#hidden_title
jQuery.extend(jQuery.fn.dataTableExt.oSort, {
  "span-sort-pre": function(elem) {
    var matches = elem.match(/sort="(.*?)"/);
    if (matches) {
      return parseInt(matches[1], 10);
    }
    return 0;
  },

  "span-sort-asc": function(a, b) {
    return ((a < b) ? -1 : ((a > b) ? 1 : 0));
  },

  "span-sort-desc": function(a, b) {
    return ((a < b) ? 1 : ((a > b) ? -1 : 0));
  }
});

// toggle columns
function toggle_column(col_index) {
  var table = $('#data').dataTable();
  var is_visible = table.fnSettings().aoColumns[col_index].bVisible;
  table.fnSetColumnVis(col_index, is_visible ? false : true);
}<|MERGE_RESOLUTION|>--- conflicted
+++ resolved
@@ -79,17 +79,14 @@
 
   change_cost('hourly');
 
-<<<<<<< HEAD
   setup_column_toggle();
-=======
-  column_toggle_setup();
-  
+
+  // enable bootstrap tooltips
   $('abbr').tooltip({ 
     placement: function(tt, el) { 
       return (this.$element.parents('thead').length) ? 'top' : 'right';
     }
   });
->>>>>>> 267526c9
 });
 
 $("#cost-dropdown li").bind("click", function(e) {
