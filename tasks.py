--- conflicted
+++ resolved
@@ -39,9 +39,9 @@
 @task
 def build(c):
     """Scrape AWS sources for data and build the site"""
-    # scrape_ec2(c)
-    # scrape_rds(c)
-    # scrape_cache(c)
+    scrape_ec2(c)
+    scrape_rds(c)
+    scrape_cache(c)
     render_html(c)
 
 
@@ -94,14 +94,9 @@
 @task
 def render_html(c):
     """Render HTML but do not update data from Amazon"""
-<<<<<<< HEAD
-    render("www/instances.json", "in/index.html.mako", "www/index.html")
-    render("www/rds/instances.json", "in/rds.html.mako", "www/rds/index.html")
-=======
     render('www/instances.json', 'in/index.html.mako', 'www/index.html')
     render('www/rds/instances.json', 'in/rds.html.mako', 'www/rds/index.html')
     render('www/cache/instances.json', 'in/cache.html.mako', 'www/cache/index.html')
->>>>>>> 77748c02
 
 
 @task
