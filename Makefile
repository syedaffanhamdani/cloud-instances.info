--- conflicted
+++ resolved
@@ -7,16 +7,13 @@
 
 publish: package pypi
 
-<<<<<<< HEAD
+format: black prettier nixpkgs-fmt
+
 black:
-	@black .
-=======
-
-format: prettier nixpkgs-fmt
+	black .
 
 prettier:
 	prettier --write .
 
 nixpkgs-fmt:
-	nixpkgs-fmt .
->>>>>>> 9132966e
+	nixpkgs-fmt .