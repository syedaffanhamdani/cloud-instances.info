import mako.template
import mako.lookup
import mako.exceptions
import io
import json
import datetime
import os
import csv
import bisect
import yaml
import re


cache_engine_mapping = {
    "Memcached": "Memcached",
    "Redis": "Redis",
}


def initial_prices(i, instance_type):
    try:
        od = i["Pricing"]["us-east-1"]["Redis"]["ondemand"]
    except:
        # If prices are not available for us-east-1 it means this is a custom instance of some kind
        return ["'N/A'", "'N/A'", "'N/A'"]

    try:
        _1yr = i["Pricing"]["us-east-1"]["Redis"]["_1yr"]["Standard.noUpfront"]
        _3yr = i["Pricing"]["us-east-1"]["Redis"]["_3yr"]["Standard.noUpfront"]
    except:
        # If we can't get a reservation, likely a previous generation
        _1yr = "'N/A'"
        _3yr = "'N/A'"

    return [od, _1yr, _3yr]


def description(id, defaults):
    name = id["Amazon"][1]["value"]
    family_category = id["Amazon"][2]["value"].lower()
    cpus = id["Compute"][0]["value"]
    memory = id["Compute"][1]["value"]
    bandwidth = id["Networking"][0]["value"]

    # Some instances say "Low to moderate" for bandwidth, ignore them
    try:
        bandwidth = " and {} Gibps of bandwidth".format(
            int(id["Networking"][0]["value"])
        )
    except:
        bandwidth = ""

    return "The {} instance is in the {} family and has {} vCPUs, {} GiB of memory{} starting at ${} per hour.".format(
        name, family_category, cpus, memory, bandwidth, defaults[0]
    )


def unavailable_instances(itype, instance_details):
    data_file = "meta/regions_aws.yaml"

    denylist = []
    with open(data_file, "r") as f:
        aws_regions = yaml.safe_load(f)
        instance_regions = instance_details["Pricing"].keys()

        # If there is no price for a region and os, then it is unavailable
        for r in aws_regions:
            if r not in instance_regions:
                # print("Found that {} is not available in {}".format(itype, r))
                denylist.append([aws_regions[r], r, "All", "*"])
            else:
                instance_regions_oss = instance_details["Pricing"][r].keys()
                for os in cache_engine_mapping.values():
                    if os not in instance_regions_oss:
                        denylist.append([aws_regions[r], r, os, os])
                        # print("Found that {} is not available in {} as {}".format(itype, r, os))
    return denylist


def assemble_the_families(instances):
    # Build 2 lists - one where we can lookup what family an instance belongs to
    # and another where we can get the family and see what the members are
    instance_fam_map = {}
    families = {}
    variant_families = {}

    for i in instances:
        name = i["instance_type"]
        itype = name.split(".")[1]
        suffix = "".join(name.split(".")[2:])
        variant = itype[0:2]

        if variant not in variant_families:
            variant_families[variant] = [[itype, name]]
        else:
            dupe = 0
            for v, _ in variant_families[variant]:
                if v == itype:
                    dupe = 1
            if not dupe:
                variant_families[variant].append([itype, name])

        member = {"name": name, "cpus": int(i["vcpu"]), "memory": float(i["memory"])}
        if itype not in instance_fam_map:
            instance_fam_map[itype] = [member]
        else:
            instance_fam_map[itype].append(member)

        # The second list, where we will get the family from knowing the instance
        families[name] = itype

    # Order the families by number of cpus so they display this way on the webpage
    for f, ilist in instance_fam_map.items():
        ilist.sort(key=lambda x: x["cpus"])
        instance_fam_map[f] = ilist

    # for debugging: print(json.dumps(instance_fam_map, indent=4))
    return instance_fam_map, families, variant_families


def prices(pricing):
    display_prices = {}
    # print(json.dumps(pricing, indent=4))

    print(pricing)
    for region, p in pricing.items():
        display_prices[region] = {}

        print(p.items())
        for os, _p in p.items():

            os = cache_engine_mapping[os]
            display_prices[region][os] = {}

            # Doing a lot of work to deal with prices having up to 6 places
            # after the decimal, as well as prices not existing for all regions
            # and operating systems.
            try:
                display_prices[region][os]["ondemand"] = _p["ondemand"]
            except KeyError:
                display_prices[region][os]["ondemand"] = "N/A"

            # In the next 2 blocks, we need to split out the list of 1 year,
            # 3 year, upfront, partial, and no upfront RI prices into 2 sets
            # of prices: _1yr (all, partial, no) and _3yr (all, partial, no)
            # These are then rendered into the 2 bottom pricing dropdowns
            try:
                reserved = {}
                for k, v in _p["reserved"].items():
                    if "Term1" in k:
                        key = k[7:]
                        reserved[key] = v
                display_prices[region][os]["_1yr"] = reserved
            except KeyError:
                display_prices[region][os]["_1yr"] = "N/A"

            try:
                reserved = {}
                for k, v in _p["reserved"].items():
                    if "Term3" in k:
                        key = k[7:]
                        reserved[key] = v
                display_prices[region][os]["_3yr"] = reserved
            except KeyError:
                display_prices[region][os]["_3yr"] = "N/A"

    return display_prices


def load_service_attributes():
    special_attrs = [
        "pricing",
    ]
    data_file = "meta/service_attributes_cache.csv"

    display_map = {}
    with open(data_file, "r") as f:
        reader = csv.reader(f)

        for i, row in enumerate(reader):
            cloud_key = row[0]
            if i == 0:
                # Skip the header
                continue
            elif cloud_key in special_attrs:
                category = "Coming Soon"
            else:
                category = row[2]

            display_map[cloud_key] = {
                "cloud_key": cloud_key,
                "display_name": row[1],
                "category": category,
                "order": row[3],
                "style": row[4],
                "regex": row[5],
                "value": None,
                "variant_family": row[1][0:2],
            }

    return display_map


def map_cache_attributes(i, imap):
    # For now, manually transform the instance data we receive from AWS
    # into the format we want to render. Later we can create this in YAML
    # and use a standard function that maps names
    categories = [
        "Compute",
        "Networking",
        "Amazon",
        "Not Shown",
        "Coming Soon",
    ]
    instance_details = {}
    for c in categories:
        instance_details[c] = []

    # For up to date display names, inspect meta/service_attributes_cache.csv
    for j, k in i.items():

        try:
            display = imap[j]

            # Ignore the pricing attribute, we will handle it separately
            display["value"] = k if j != "pricing" else {}

            if display["regex"]:
                # Use a regex extract the value to display
                toparse = str(display["value"])
                regex = str(display["regex"])
                match = re.search(regex, toparse)
                if match:
                    display["value"] = match.group()
                else:
                    print("No match found for {} with regex {}".format(toparse, regex))

            if display["style"]:
                # Make boolean values have fancy CSS
                v = str(display["value"]).lower()
                if display["cloud_key"] == "currentGeneration" and v == "yes":
                    display["style"] = "value value-current"
                    display["value"] = "current"
                elif v == "false" or v == "0" or v == "none":
                    display["style"] = "value value-false"
                elif v == "true" or v == "1" or v == "yes":
                    display["style"] = "value value-true"
                elif display["cloud_key"] == "currentGeneration" and v == "no":
                    display["style"] = "value value-previous"
                    display["value"] = "previous"

        except KeyError:
            print(
                "An instances.json attribute {} does not appear in meta/service_attributes_cache.csv and cannot be formatted".format(
                    j
                )
            )

        instance_details[display["category"]].append(display)

    # Sort the instance attributes in each category alphabetically,
    # another general-purpose option could be to sort by value data type
    for c in categories:
        instance_details[c].sort(key=lambda x: int(x["order"]))

    return instance_details


def build_detail_pages_cache(instances, destination_file):
    # Extract which service these instances belong to, for example EC2 is loaded at /
    service_path = destination_file.split("/")[1]
    subdir = os.path.join("www", "aws", "elasticache")

    ifam, fam_lookup, variants = assemble_the_families(instances)
    imap = load_service_attributes()

    lookup = mako.lookup.TemplateLookup(directories=["."])
    template = mako.template.Template(
        filename="in/instance-type-cache.html.mako", lookup=lookup
    )

    # To add more data to a single instance page, do so inside this loop
    could_not_render = []
    sitemap = []
    for i in instances:
        instance_type = i["instance_type"]

        instance_page = os.path.join(subdir, instance_type + ".html")
        instance_details = map_cache_attributes(i, imap)
        instance_details["Pricing"] = prices(i["pricing"])

        # print(json.dumps(instance_details, indent=4))

        fam = fam_lookup[instance_type]
        fam_members = ifam[fam]
        denylist = unavailable_instances(instance_type, instance_details)
        defaults = initial_prices(instance_details, instance_type)
        idescription = description(instance_details, defaults)

        print("Rendering %s to detail page %s..." % (instance_type, instance_page))
        with io.open(instance_page, "w+", encoding="utf-8") as fh:
            try:
                fh.write(
                    template.render(
                        i=instance_details,
                        family=fam_members,
                        description=idescription,
                        unavailable=denylist,
                        defaults=defaults,
                        variants=variants[instance_type[6:8]],
                    )
                )
                sitemap.append(instance_page)
            except:
                render_err = mako.exceptions.text_error_template().render()
                err = {"e": "ERROR for " + instance_type, "t": render_err}

                could_not_render.append(err)
<<<<<<< HEAD
=======
        # break
>>>>>>> 7cb70030

    [print(err["e"], "{}".format(err["t"])) for err in could_not_render]
    [print(page["e"]) for page in could_not_render]

    return sitemap<|MERGE_RESOLUTION|>--- conflicted
+++ resolved
@@ -66,14 +66,12 @@
         # If there is no price for a region and os, then it is unavailable
         for r in aws_regions:
             if r not in instance_regions:
-                # print("Found that {} is not available in {}".format(itype, r))
                 denylist.append([aws_regions[r], r, "All", "*"])
             else:
                 instance_regions_oss = instance_details["Pricing"][r].keys()
                 for os in cache_engine_mapping.values():
                     if os not in instance_regions_oss:
                         denylist.append([aws_regions[r], r, os, os])
-                        # print("Found that {} is not available in {} as {}".format(itype, r, os))
     return denylist
 
 
@@ -114,19 +112,15 @@
         ilist.sort(key=lambda x: x["cpus"])
         instance_fam_map[f] = ilist
 
-    # for debugging: print(json.dumps(instance_fam_map, indent=4))
     return instance_fam_map, families, variant_families
 
 
 def prices(pricing):
     display_prices = {}
-    # print(json.dumps(pricing, indent=4))
-
-    print(pricing)
+
     for region, p in pricing.items():
         display_prices[region] = {}
 
-        print(p.items())
         for os, _p in p.items():
 
             os = cache_engine_mapping[os]
@@ -288,9 +282,6 @@
         instance_page = os.path.join(subdir, instance_type + ".html")
         instance_details = map_cache_attributes(i, imap)
         instance_details["Pricing"] = prices(i["pricing"])
-
-        # print(json.dumps(instance_details, indent=4))
-
         fam = fam_lookup[instance_type]
         fam_members = ifam[fam]
         denylist = unavailable_instances(instance_type, instance_details)
@@ -316,10 +307,6 @@
                 err = {"e": "ERROR for " + instance_type, "t": render_err}
 
                 could_not_render.append(err)
-<<<<<<< HEAD
-=======
-        # break
->>>>>>> 7cb70030
 
     [print(err["e"], "{}".format(err["t"])) for err in could_not_render]
     [print(page["e"]) for page in could_not_render]
